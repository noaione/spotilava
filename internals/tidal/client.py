"""
MIT License

Copyright (c) 2021-present noaione

Permission is hereby granted, free of charge, to any person obtaining a copy
of this software and associated documentation files (the "Software"), to deal
in the Software without restriction, including without limitation the rights
to use, copy, modify, merge, publish, distribute, sublicense, and/or sell
copies of the Software, and to permit persons to whom the Software is
furnished to do so, subject to the following conditions:

The above copyright notice and this permission notice shall be included in all
copies or substantial portions of the Software.

THE SOFTWARE IS PROVIDED "AS IS", WITHOUT WARRANTY OF ANY KIND, EXPRESS OR
IMPLIED, INCLUDING BUT NOT LIMITED TO THE WARRANTIES OF MERCHANTABILITY,
FITNESS FOR A PARTICULAR PURPOSE AND NONINFRINGEMENT. IN NO EVENT SHALL THE
AUTHORS OR COPYRIGHT HOLDERS BE LIABLE FOR ANY CLAIM, DAMAGES OR OTHER
LIABILITY, WHETHER IN AN ACTION OF CONTRACT, TORT OR OTHERWISE, ARISING FROM,
OUT OF OR IN CONNECTION WITH THE SOFTWARE OR THE USE OR OTHER DEALINGS IN THE
SOFTWARE.
"""

from __future__ import annotations

import asyncio
import logging
from base64 import b64decode
from dataclasses import dataclass
from datetime import datetime, timezone
from io import BytesIO
from pathlib import Path
from typing import TYPE_CHECKING, Any, Dict, List, Optional, Union

import aiohttp
import orjson
from Crypto.Cipher import AES
from Crypto.Util import Counter
from mutagen.flac import FLAC
from mutagen.mp4 import MP4 as ALAC

from .enums import TidalAudioQuality
from .models import TidalAlbum, TidalPlaylist, TidalTrack, TidalUser
from .mpd import TidalMPDMeta, parse_mpd_string
from .stream import TidalBTS, TidalMPD

if TYPE_CHECKING:
    from Crypto.Cipher._mode_ctr import CtrMode

BASE_DIR = Path(__file__).absolute().parent.parent.parent

__all__ = ("TidalTrackStream", "TidalAPI", "should_inject_metadata")

_log = logging.getLogger("Internals.Tidal")


class TidalConfig:
    def __init__(self):
        import random

        cc_s = [
            86,
            74,
            75,
            104,
            68,
            70,
            113,
            74,
            80,
            113,
            118,
            115,
            80,
            86,
            78,
            66,
            86,
            54,
            117,
            107,
            88,
            84,
            74,
            109,
            119,
            108,
            118,
            98,
            116,
            116,
            80,
            55,
            119,
            108,
            77,
            108,
            114,
            99,
            55,
            50,
            115,
            101,
            52,
        ]
        cc_id = [122, 85, 52, 88, 72, 86, 86, 107, 99, 50, 116, 68, 80, 111, 52, 116]
        i = random.randint(0, len(cc_s) - 1)
        for _ in range(i):
            cc_s.reverse()
        j = random.randint(0, len(cc_id) - 1)
        for _ in range(j):
            cc_id.reverse()

        cc_s = "".join(chr(c) for c in cc_s)
        cc_id = "".join(chr(c) for c in cc_id)

        self.client_id: str = cc_id
        self.client_secret: str = cc_s

        for _ in range(i):
            self.client_secret = self.client_secret[::-1]
        self.client_secret += "="
        for _ in range(j):
            self.client_id = self.client_id[::-1]


@dataclass
class TidalTrackDecryptor:
    encryption_key: Optional[str] = None

    decryptor: CtrMode = None
    loop: asyncio.AbstractEventLoop = None

    def __post_init__(self):
        loop = asyncio.get_event_loop() or self.loop
        self.loop = loop
        if self.encryption_key:
            # Do not change
            master_key = "UIlTTEMmmLfGowo/UC60x2H45W6MdGgTRfo/umg4754="

            # Decode the base64 strings to ascii strings
            master_key = b64decode(master_key)
            security_token = b64decode(self.encryption_key)

            # Get the IV from the first 16 bytes of the securityToken
            iv = security_token[:16]
            encrypted_st = security_token[16:]

            # Initialize decryptor
            decryptor = AES.new(master_key, AES.MODE_CBC, iv)

            # Decrypt the security token
            decrypted_st = decryptor.decrypt(encrypted_st)

            # Get the audio stream decryption key and nonce from the decrypted security token
            key = decrypted_st[:16]
            nonce = decrypted_st[16:24]

            counter = Counter.new(64, prefix=nonce, initial_value=0)
            self.decryptor = AES.new(key, AES.MODE_CTR, counter=counter)

    async def decrypt(self, data: bytes) -> bytes:
        if self.decryptor is None:
            return data

        execute = await self.loop.run_in_executor(None, self.decryptor.decrypt, data)
        return execute


@dataclass
class TidalTrackStream:
    track: TidalTrack
    streamer: Union[TidalBTS, TidalMPD]
    decryptor: TidalTrackDecryptor
    is_mpd: bool = False

    def __post_init__(self):
        if isinstance(self.streamer, TidalMPD):
            self.is_mpd = True

    async def init(self):
        await self.streamer.init()

    def empty(self):
        return self.streamer.empty()

    def available(self):
        if isinstance(self.streamer, TidalMPD):
            # TODO: figure out how to check total MPD length
            return -1
        return self.streamer.available()

    async def read_bytes(self, size: int = 4096):
        if self.empty():
            await self.streamer.close()
            return b""

        data = await self.streamer.read_bytes(size)
        return await self.decryptor.decrypt(data)

    async def read_all(self):
        data = await self.streamer.read_all()
        await self.streamer.close()
        return await self.decryptor.decrypt(data)

    async def as_chunks(self, read_every: bytes):
        async for chunks in self.streamer.as_chunks(read_every):
            yield await self.decryptor.decrypt(chunks)


class TidalAPI:
    PATH = "https://api.tidalhifi.com/v1"
    AUTH_PATH = "https://auth.tidal.com/v1/oauth2"

    def __init__(self, *, loop: asyncio.AbstractEventLoop = None):
        self.session: aiohttp.ClientSession = None
        self.logger = logging.getLogger("TidalAPI")

        self._config_path = BASE_DIR / "config" / "tidal.json"
        self._config_path.parent.mkdir(parents=True, exist_ok=True)
        self._loop = loop or asyncio.get_event_loop()

        self.__conf = TidalConfig()
        self.__is_ready = False
        self.__user: TidalUser = None

    async def close(self):
        if self.session:
            await self.session.close()

    @property
    def ready(self):
        return self.__is_ready

    async def _load_config(self) -> Optional[TidalUser]:
        if self._config_path.exists():
            f = await self._loop.run_in_executor(None, open, self._config_path, "r")
            data = await self._loop.run_in_executor(None, f.read)
            await self._loop.run_in_executor(None, f.close)
            parsed_data = orjson.loads(data)
            self.logger.info("Loaded config from file")
            return TidalUser.from_dict(parsed_data)
        self.logger.info("No config file found, skipping...")
        return None

    async def _save_config(self, user: TidalUser):
        data = user.to_dict()
        json_data = orjson.dumps(data)
        f = await self._loop.run_in_executor(None, open, self._config_path, "w")
        await self._loop.run_in_executor(None, f.write, json_data.decode("utf-8"))
        await self._loop.run_in_executor(None, f.close)

    async def _link_login(self) -> Optional[TidalUser]:
        data = {"client_id": self.__conf.client_id, "scope": "r_usr+w_usr+w_sub"}

        async with self.session.post(self.AUTH_PATH + "/device_authorization", data=data) as sesi:
            res = await sesi.json()

        device_code = res["deviceCode"]
        user_code = res["userCode"]
        verif_url = res["verificationUri"]
        expires_in = res["expiresIn"]
        req_interval = res["interval"]
        self.logger.info(f"Please visit https://{verif_url} and enter {user_code} to authorize")
        self.logger.info(f"The above link is valid for {expires_in} seconds")

        data = await self._authorize_link_login(device_code, expires_in, req_interval)

        if data is None:
            self.logger.error("Failed to authorize, you took to long to authorize this device!")
            return None

        ctime = datetime.now(tz=timezone.utc).timestamp()

        access_token = data["access_token"]
        refresh_token = data["refresh_token"]
        expires_after = ctime + data["expires_in"]

        uuid = data["user"]["userId"]
        country_code = data["user"]["countryCode"]

        user = TidalUser(uuid, country_code, access_token, refresh_token, expires_after)
        return user

    async def _authorize_link_login(self, device_code: str, expires_in: int, req_interval: int):
        auth_url = self.AUTH_PATH + "/token"
        data = {
            "client_id": self.__conf.client_id,
            "client_secret": self.__conf.client_secret,
            "device_code": device_code,
            "grant_type": "urn:ietf:params:oauth:grant-type:device_code",
            "scope": "r_usr+w_usr+w_sub",
        }

        while expires_in > 0:
            async with self.session.post(auth_url, data=data) as sesi:
                res = await sesi.json()
                if sesi.ok:
                    return res

                if res["error"] == "expired_token":
                    break
            await asyncio.sleep(req_interval)
            expires_in -= req_interval

        return None

    async def _verify_and_refresh_token(self):
        user = self.__user
        current_time = datetime.now(tz=timezone.utc).timestamp()
        if user.expires_at > current_time:
            # Token still valid
            return True
        url = self.AUTH_PATH + "/token"
        data = {
            "client_id": self.__conf.client_id,
            "client_secret": self.__conf.client_secret,
            "refresh_token": user.refresh,
            "grant_type": "refresh_token",
        }

        self.logger.info("Tidal: Access token expired, refreshing token...")
        async with self.session.post(url, data=data) as sesi:
            res = await sesi.json()
            if sesi.ok:
                self.__user.token = res["access_token"]
                self.__user.expires_at = datetime.now(tz=timezone.utc).timestamp() + res["expires_in"]
                return True
        self.logger.error("Tidal: The refresh token has already expired, please relogin!")
        content = await self._link_login()
        if not content:
            self.logger.error("Tidal: Failed to login via device auth, disabling Tidal extension!")
            self.__is_ready = False
        self.__user = content
        self.logger.info("Tidal: Successfully refreshed token")
        await self._save_config(content)
        return False

    async def create(self):
        self.session = aiohttp.ClientSession(loop=self._loop)
        self.logger.info("Tidal: Creating new session, trying to login...")
        self.__user = await self._load_config()
        if self.__user is not None:
            # refresh token if possible
            is_success = await self._verify_and_refresh_token()
            if is_success:
                self.logger.info("Logged in via saved token!")
                await self._save_config(self.__user)
                self.__is_ready = True
                return

        self.logger.info("Tidal: Trying to login via device auth...")
        data = await self._link_login()
        if data is None:
            self.logger.error("Tidal: Failed to login via device auth!")
            return
        self.logger.info("Tidal: User authorized!")
        self.__is_ready = True
        self.logger.info(f"Tidal: User ID: {data.id}")
        self.logger.info(f"Tidal: Country Code: {data.cc}")
        await self._save_config(data)

    async def _get(self, url: str, params: Dict[str, Any] = None):
        await self._verify_and_refresh_token()
        headers = {"Authorization": f"Bearer {self.__user.token}"}
        if params is None:
            params = {}
        params["countryCode"] = self.__user.cc
        async with self.session.get(url, params=params, headers=headers) as sesi:
            resp = await sesi.json()
            if sesi.ok:
                return resp
        return None

    async def _get_items(self, url: str):
        offset = 0
        limit = 100
        all_tracks: List[dict] = []
        while True:
            params = {"limit": limit, "offset": offset}
            tracks = await self._get(url, params)
            if tracks is None:
                break

            items = tracks["items"]
            all_tracks.extend(items)
            if len(items) < limit:
                break
        return all_tracks

    async def get_track(self, track_id: str):
        url_path = self.PATH + f"/tracks/{track_id}"

        self.logger.info(f"Tidal: Requesting <{track_id}> into Tracks API")
        track_info = await self._get(url_path)
        if track_info is None:
            self.logger.error(f"Tidal: Unable to find specified track <{track_id}>!")
            return None

        return TidalTrack.from_track(track_info)

    async def _get_stream_info(self, track: TidalTrack, want: str = "OFFLINE", override: str = None):
        url_path = self.PATH + f"/tracks/{track.id}/playbackinfopostpaywall"
        params = {
            "audioquality": track.audio_quality.value,
            "playbackmode": want,
            "assetpresentation": "FULL",
        }
        if override is not None:
            params["audioquality"] = override
        self.logger.info(f"TidalTrack: Fetching {want} URL information for <{track.id}>")
        stream_info = await self._get(url_path, params)
        return stream_info

    async def get_track_stream(self, track_id: str):
        self.logger.info(f"TidalTrack: Fetching track <{track_id}>")
        track_info = await self.get_track(track_id)
        if not track_info:
            self.logger.error(f"Tidal: Unable to find specified track <{track_id}>!")
            return None

        stream_info = await self._get_stream_info(track_info, override="HIGH")
        if stream_info is None:
            stream_info = await self._get_stream_info(track_info, "STREAM", "HIGH")
            if stream_info is None:
                self.logger.error(f"Tidal: Unable to find any stream URL for track <{track_id}>!")
                return None
        else:
            audio_qual = TidalAudioQuality(stream_info["audioQuality"])
            if audio_qual != track_info.audio_quality:
                self.logger.warning(
                    f"Tidal: Audio quality <{audio_qual}> is not available for track <{track_id}>, trying STREAM"
                )
                stream_info_st_mode = await self._get_stream_info(track_info, "STREAM")
                if stream_info_st_mode is None:
                    self.logger.error(
                        f"Tidal: Unable to find any stream URL for track <{track_id}> with STREAM mode!"
                        f" using <{audio_qual}> quality"
                    )
                else:
                    audio_qual_stream = TidalAudioQuality(stream_info_st_mode["audioQuality"])
                    if audio_qual_stream > audio_qual:
                        stream_info = stream_info_st_mode
                        self.logger.info(
                            f"Tidal(Stream): Audio quality <{audio_qual_stream}> is available "
                            f"for track <{track_id}>, using it"
                        )
                    else:
                        self.logger.info(
                            f"Tidal(Offline): Audio quality <{track_info.audio_quality}> is unavailable "
                            f"for track <{track_id}>, using <{audio_qual}> quality"
                        )

        mf_type = stream_info["manifestMimeType"]
        manifest = None
        if "vnd.tidal.bts" in mf_type:
            self.logger.info(f"TidalTrack: Detected manifest type for <{track_id}> ({mf_type})")
            manifest = orjson.loads(b64decode(stream_info["manifest"]))
        elif "dash+xml" in mf_type:
            self.logger.info(f"TidalTrack: Detected manifest type for <{track_id}> ({mf_type})")
            manifest = parse_mpd_string(b64decode(stream_info["manifest"]).decode("utf-8"))
        else:
            self.logger.error(f"TidalTrack: Unknown manifest type for <{track_id}> ({mf_type})")
            return None

        if manifest is None:
            self.logger.error(f"TidalTrack: Unable to parse manifest for <{track_id}>")
            return None

        tidal_key = None
        if not isinstance(manifest, TidalMPDMeta) and "keyId" in manifest:
            tidal_key = manifest["keyId"]

        tidal_streamer = None
        if isinstance(manifest, TidalMPDMeta):
            tidal_streamer = TidalMPD(manifest, session=self.session, loop=self._loop)
        else:
            codecs = manifest.get("codecs", "unknown")
            mimetype = manifest.get("mimeType", "unknown")
            url = manifest["urls"][0]
            tidal_streamer = TidalBTS(codecs, mimetype, url, session=self.session, loop=self._loop)

        decryption = TidalTrackDecryptor(tidal_key, loop=self._loop)
        track_stream = TidalTrackStream(
            track=track_info,
            streamer=tidal_streamer,
            decryptor=decryption,
        )
        self.logger.info(f"TidalTrack: Fetched track <{track_id}>, now fetching stream...")
        await track_stream.init()
        self.logger.info(f"TidalTrack: Track <{track_id}> loaded, returning data")
        return track_stream

    async def get_album(self, album_id: str):
        url_path = self.PATH + f"/albums/{album_id}"

        self.logger.info(f"Tidal: Requesting <{album_id}> into Album API")
        album_info = await self._get(url_path)
        if album_info is None:
            return None

        album = TidalAlbum.from_album(album_info)
        self.logger.info(f"Tidal: Fetched album <{album_id}>, now fetching tracks...")
        all_tracks = await self._get_items(url_path + "/items")

        parsed_tracks: List[TidalTrack] = []
        for track in all_tracks:
            actual_track = track.get("item") or track
            parsed_tracks.append(TidalTrack.from_track(actual_track))
        album.tracks = parsed_tracks
        return album

    async def get_playlists(self, playlist_id: str):
        url_path = self.PATH + f"/playlists/{playlist_id}"

        self.logger.info(f"Tidal: Requesting <{playlist_id}> into Playlist API")
        playlist_info = await self._get(url_path)
        if playlist_info is None:
            return None

        playlist = TidalPlaylist.from_playlist(playlist_info)
        self.logger.info(f"Tidal: Fetched playlist <{playlist_id}>, now fetching tracks...")
        all_tracks = await self._get_items(url_path + "/items")

        parsed_tracks: List[TidalTrack] = []
        for track in all_tracks:
            actual_track = track.get("item") or track
            parsed_tracks.append(TidalTrack.from_track(actual_track))
        playlist.tracks = parsed_tracks
        return playlist


def inject_flac_metadata(bita: bytes, track: TidalTrackStream):
    _log.debug(f"FlacInject: Trying to inject metadata for track <{track.track.id}>")
    io_bita = BytesIO(bita)
    io_bita.seek(0)
    try:
        flac_metadata = FLAC(io_bita)
    except Exception as e:
        _log.error(f"FlacInject: Unable to open track <{track.track.id}>", exc_info=e)
        return bita

    track_meta = track.track
    flac_metadata["TITLE"] = track_meta.title
    if track_meta.album:
        flac_metadata["ALBUM"] = track_meta.album
    if track_meta.artists:
        flac_metadata["ARTIST"] = track_meta.artists
    # Seek again to zero
    io_bita.seek(0)
    try:
        flac_metadata.save(io_bita)
    except Exception as e:
        _log.error(f"FlacInject: Unable to save track <{track.track.id}>", exc_info=e)
        return bita
    io_bita.seek(0)
    return io_bita.read()


def inject_mpX_metadata(bita: bytes, track: TidalTrackStream):
    _log.debug(f"MPXInject: Trying to inject metadata for track <{track.track.id}>")
    io_bita = BytesIO(bita)
    io_bita.seek(0)
    try:
        aac_metadata = ALAC(io_bita)
    except Exception as e:
        _log.error(f"MPXInject: Unable to open track <{track.track.id}>", exc_info=e)
        return bita

    track_meta = track.track
    aac_metadata["title"] = track_meta.title
    if track_meta.album:
        aac_metadata["album"] = track_meta.album
    if track_meta.artists:
        aac_metadata["artist"] = track_meta.artists
    io_bita.seek(0)
    try:
        aac_metadata.save(io_bita)
    except Exception as e:
        _log.error(f"MPXInject: Unable to save track <{track.track.id}>", exc_info=e)
        return bita
    io_bita.seek(0)
    return io_bita.read()


map_codecs = {
    "eac3": ".eac3",
    "ac3": ".ac3",
    "alac": ".alac",
    "ac4": ".ac4",
    "mha1": ".mp4",
}


def should_inject_metadata(bita: bytes, track: TidalTrackStream):
    metadata = track.streamer.mimetype
    if "flac" in metadata:
        _log.info("MetaInjectTest: Detected mimetype as FLAC, injecting metadata...")
        return inject_flac_metadata(bita, track), metadata, ".flac"
    _log.info("MetaInjectTest: Defaulting to AAC/M4A/ALAC, injecting metadata...")
<<<<<<< HEAD
    return inject_alac_or_aac_metadata(bita, track), metadata, ".m4a"
=======
    return inject_mpX_metadata(bita, track), metadata, map_codecs.get(track.streamer.codecs, ".m4a")
>>>>>>> 4737613a
<|MERGE_RESOLUTION|>--- conflicted
+++ resolved
@@ -599,8 +599,4 @@
         _log.info("MetaInjectTest: Detected mimetype as FLAC, injecting metadata...")
         return inject_flac_metadata(bita, track), metadata, ".flac"
     _log.info("MetaInjectTest: Defaulting to AAC/M4A/ALAC, injecting metadata...")
-<<<<<<< HEAD
-    return inject_alac_or_aac_metadata(bita, track), metadata, ".m4a"
-=======
-    return inject_mpX_metadata(bita, track), metadata, map_codecs.get(track.streamer.codecs, ".m4a")
->>>>>>> 4737613a
+    return inject_mpX_metadata(bita, track), metadata, map_codecs.get(track.streamer.codecs, ".m4a")